--- conflicted
+++ resolved
@@ -1,7 +1,6 @@
 # Clipboard Manager (cb.py)
 
 ## Description
-<<<<<<< HEAD
 Clipboard Manager is a versatile Python script that allows you to quickly and easily copy the contents of one or more files or images to the system clipboard. In addition to text files, it supports various image formats, including PNG, JPEG, BMP, and GIF. For animated GIFs, only the first frame is copied to the clipboard. This script makes use of the `pyperclip` library and `xclip` (or `xsel`), providing cross-platform clipboard access.
 
 ## Features
@@ -11,14 +10,10 @@
 - **Include Headers**: Add headers to the copied text indicating the file path.
 - **Discord Attachment Formatting**: Format the copied text as a Discord attachment for easy sharing.
 - **Token Count Display**: Display the token count of the text using Tiktoken.
-=======
-Clipboard Manager is a versatile Python script that allows you to quickly and easily copy the contents of one or more files or images to the system clipboard. In addition to text files, it now supports various image formats, including PNG, JPEG, BMP, and GIF. For animated GIFs, only the first frame is copied to the clipboard. This script makes use of the `pyperclip` library and `xclip` (or `xsel`), providing cross-platform clipboard access.
->>>>>>> f1822c1c
 
 ## Requirements
 
 - Python 3.x
-<<<<<<< HEAD
 - [Pillow](https://python-pillow.org/)
 - [pyperclip](https://github.com/asweigart/pyperclip)
 - [tiktoken](https://github.com/openai/tiktoken)
@@ -32,16 +27,6 @@
 
     ```bash
     pip install pillow pyperclip tiktoken
-=======
-- `pyperclip` library
-- `xclip` or `xsel` (for handling images on Linux)
-
-## Installation
-1. Ensure you have Python 3 installed. You can download it from the [official Python website](https://www.python.org/).
-2. Install the required Python libraries. You can do this using `pip`:
-
-    ```bash
-    pip install pyperclip Pillow
     ```
 
 3. Install `xclip` (or `xsel`) for clipboard handling on Linux:
@@ -76,2735 +61,12 @@
 #### Example
 ```bash
 python cb.py --header -a file1.txt file2.txt
-```
-
-### Copying Images
-1. To copy an image to the clipboard, use the same command as for text files, providing the image path:
-
-    ```bash
-    python cb.py <image_path>
-    ```
-
-    - Supported image formats: PNG, JPEG, BMP, GIF (first frame only for animated GIFs)
-
-2. The image will be copied to the system clipboard, ready to be pasted into other applications.
-
-#### Example
-```bash
-python cb.py image.png
-```
-
-### Copying from Standard Input
-1. You can also copy data from standard input by using `-` as the file path:
-
-    ```bash
-    echo "Some text" | python cb.py -
-    ```
-
-2. This can be useful for piping output from other commands into the clipboard.
-
-#### Example
-```bash
-cat somefile.txt | python cb.py -
-```
-
-### Checking the Version
-You can check the version of the script by using the `--version` flag:
-
-```bash
-python cb.py --version
-```
-
-## Error Handling
-The script will print meaningful error messages if something goes wrong, such as if a file is not found or a dependency is missing. Make sure all dependencies are installed properly before running the script.
-
-## Development and Contributions
-Feel free to fork this repository and submit pull requests for any features or bug fixes you would like to see included.
-
-## License
-This project is licensed under the MIT License.
-# Clipboard Manager (cb.py)
-
-## Description
-Clipboard Manager is a versatile Python script that allows you to quickly and easily copy the contents of one or more files or images to the system clipboard. In addition to text files, it now supports various image formats, including PNG, JPEG, BMP, and GIF. For animated GIFs, only the first frame is copied to the clipboard. This script makes use of the `pyperclip` library and `xclip` (or `xsel`), providing cross-platform clipboard access.
-
-## Requirements
-- Python 3.x
-- `pyperclip` library
-- `xclip` or `xsel` (for handling images on Linux)
-
-## Installation
-1. Ensure you have Python 3 installed. You can download it from the [official Python website](https://www.python.org/).
-2. Install the required Python libraries. You can do this using `pip`:
-
-    ```bash
-    pip install pyperclip Pillow
-    ```
-
-3. Install `xclip` (or `xsel`) for clipboard handling on Linux:
-
-    ```bash
-    sudo apt-get install xclip
-    ```
-
-    Or, if you prefer `xsel`:
-
-    ```bash
-    sudo apt-get install xsel
-    ```
-
-## Usage
-
-### Copying Text Files
-1. Clone this repository or download the `cb.py` script to your local machine.
-2. Open a terminal or command prompt in the directory containing `cb.py`.
-3. To copy the contents of one or more files to the clipboard, use the following command:
-
-    ```bash
-    python cb.py [--header] [-a|--attachment] <file_path(s)>
-    ```
-
-    - `<file_path(s)>`: Provide one or more file paths separated by spaces.
-    - `--header`: (Optional) Include a header with the filename before each file's contents.
-    - `-a` or `--attachment`: (Optional) Format the output as a Discord attachment.
-
-4. The contents of the specified file(s) will be copied to the system clipboard. If multiple file paths are provided, the script will copy the contents of each file in sequence.
-
-#### Example
-```bash
-python cb.py --header -a file1.txt file2.txt
-```
-
-### Copying Images
-1. To copy an image to the clipboard, use the same command as for text files, providing the image path:
-
-    ```bash
-    python cb.py <image_path>
-    ```
-
-    - Supported image formats: PNG, JPEG, BMP, GIF (first frame only for animated GIFs)
-
-2. The image will be copied to the system clipboard, ready to be pasted into other applications.
-
-#### Example
-```bash
-python cb.py image.png
-```
-
-### Copying from Standard Input
-1. You can also copy data from standard input by using `-` as the file path:
-
-    ```bash
-    echo "Some text" | python cb.py -
-    ```
-
-2. This can be useful for piping output from other commands into the clipboard.
-
-#### Example
-```bash
-cat somefile.txt | python cb.py -
-```
-
-### Checking the Version
-You can check the version of the script by using the `--version` flag:
-
-```bash
-python cb.py --version
-```
-
-## Error Handling
-The script will print meaningful error messages if something goes wrong, such as if a file is not found or a dependency is missing. Make sure all dependencies are installed properly before running the script.
-
-## Development and Contributions
-Feel free to fork this repository and submit pull requests for any features or bug fixes you would like to see included.
-
-## License
-This project is licensed under the MIT License.
-# Clipboard Manager (cb.py)
-
-## Description
-Clipboard Manager is a versatile Python script that allows you to quickly and easily copy the contents of one or more files or images to the system clipboard. In addition to text files, it now supports various image formats, including PNG, JPEG, BMP, and GIF. For animated GIFs, only the first frame is copied to the clipboard. This script makes use of the `pyperclip` library and `xclip` (or `xsel`), providing cross-platform clipboard access.
-
-## Requirements
-- Python 3.x
-- `pyperclip` library
-- `xclip` or `xsel` (for handling images on Linux)
-
-## Installation
-1. Ensure you have Python 3 installed. You can download it from the [official Python website](https://www.python.org/).
-2. Install the required Python libraries. You can do this using `pip`:
-
-    ```bash
-    pip install pyperclip Pillow
-    ```
-
-3. Install `xclip` (or `xsel`) for clipboard handling on Linux:
-
-    ```bash
-    sudo apt-get install xclip
-    ```
-
-    Or, if you prefer `xsel`:
-
-    ```bash
-    sudo apt-get install xsel
-    ```
-
-## Usage
-
-### Copying Text Files
-1. Clone this repository or download the `cb.py` script to your local machine.
-2. Open a terminal or command prompt in the directory containing `cb.py`.
-3. To copy the contents of one or more files to the clipboard, use the following command:
-
-    ```bash
-    python cb.py [--header] [-a|--attachment] <file_path(s)>
-    ```
-
-    - `<file_path(s)>`: Provide one or more file paths separated by spaces.
-    - `--header`: (Optional) Include a header with the filename before each file's contents.
-    - `-a` or `--attachment`: (Optional) Format the output as a Discord attachment.
-
-4. The contents of the specified file(s) will be copied to the system clipboard. If multiple file paths are provided, the script will copy the contents of each file in sequence.
-
-#### Example
-```bash
-python cb.py --header -a file1.txt file2.txt
-```
-
-### Copying Images
-1. To copy an image to the clipboard, use the same command as for text files, providing the image path:
-
-    ```bash
-    python cb.py <image_path>
-    ```
-
-    - Supported image formats: PNG, JPEG, BMP, GIF (first frame only for animated GIFs)
-
-2. The image will be copied to the system clipboard, ready to be pasted into other applications.
-
-#### Example
-```bash
-python cb.py image.png
-```
-
-### Copying from Standard Input
-1. You can also copy data from standard input by using `-` as the file path:
-
-    ```bash
-    echo "Some text" | python cb.py -
-    ```
-
-2. This can be useful for piping output from other commands into the clipboard.
-
-#### Example
-```bash
-cat somefile.txt | python cb.py -
-```
-
-### Checking the Version
-You can check the version of the script by using the `--version` flag:
-
-```bash
-python cb.py --version
-```
-
-## Error Handling
-The script will print meaningful error messages if something goes wrong, such as if a file is not found or a dependency is missing. Make sure all dependencies are installed properly before running the script.
-
-## Development and Contributions
-Feel free to fork this repository and submit pull requests for any features or bug fixes you would like to see included.
-
-## License
-This project is licensed under the MIT License.
-# Clipboard Manager (cb.py)
-
-## Description
-Clipboard Manager is a versatile Python script that allows you to quickly and easily copy the contents of one or more files or images to the system clipboard. In addition to text files, it now supports various image formats, including PNG, JPEG, BMP, and GIF. For animated GIFs, only the first frame is copied to the clipboard. This script makes use of the `pyperclip` library and `xclip` (or `xsel`), providing cross-platform clipboard access.
-
-## Requirements
-- Python 3.x
-- `pyperclip` library
-- `xclip` or `xsel` (for handling images on Linux)
-
-## Installation
-1. Ensure you have Python 3 installed. You can download it from the [official Python website](https://www.python.org/).
-2. Install the required Python libraries. You can do this using `pip`:
-
-    ```bash
-    pip install pyperclip Pillow
-    ```
-
-3. Install `xclip` (or `xsel`) for clipboard handling on Linux:
-
-    ```bash
-    sudo apt-get install xclip
-    ```
-
-    Or, if you prefer `xsel`:
-
-    ```bash
-    sudo apt-get install xsel
-    ```
-
-## Usage
-
-### Copying Text Files
-1. Clone this repository or download the `cb.py` script to your local machine.
-2. Open a terminal or command prompt in the directory containing `cb.py`.
-3. To copy the contents of one or more files to the clipboard, use the following command:
-
-    ```bash
-    python cb.py [--header] [-a|--attachment] <file_path(s)>
-    ```
-
-    - `<file_path(s)>`: Provide one or more file paths separated by spaces.
-    - `--header`: (Optional) Include a header with the filename before each file's contents.
-    - `-a` or `--attachment`: (Optional) Format the output as a Discord attachment.
-
-4. The contents of the specified file(s) will be copied to the system clipboard. If multiple file paths are provided, the script will copy the contents of each file in sequence.
-
-#### Example
-```bash
-python cb.py --header -a file1.txt file2.txt
-```
-
-### Copying Images
-1. To copy an image to the clipboard, use the same command as for text files, providing the image path:
-
-    ```bash
-    python cb.py <image_path>
-    ```
-
-    - Supported image formats: PNG, JPEG, BMP, GIF (first frame only for animated GIFs)
-
-2. The image will be copied to the system clipboard, ready to be pasted into other applications.
-
-#### Example
-```bash
-python cb.py image.png
-```
-
-### Copying from Standard Input
-1. You can also copy data from standard input by using `-` as the file path:
-
-    ```bash
-    echo "Some text" | python cb.py -
-    ```
-
-2. This can be useful for piping output from other commands into the clipboard.
-
-#### Example
-```bash
-cat somefile.txt | python cb.py -
-```
-
-### Checking the Version
-You can check the version of the script by using the `--version` flag:
-
-```bash
-python cb.py --version
-```
-
-## Error Handling
-The script will print meaningful error messages if something goes wrong, such as if a file is not found or a dependency is missing. Make sure all dependencies are installed properly before running the script.
-
-## Development and Contributions
-Feel free to fork this repository and submit pull requests for any features or bug fixes you would like to see included.
-
-## License
-This project is licensed under the MIT License.
-# Clipboard Manager (cb.py)
-
-## Description
-Clipboard Manager is a versatile Python script that allows you to quickly and easily copy the contents of one or more files or images to the system clipboard. In addition to text files, it now supports various image formats, including PNG, JPEG, BMP, and GIF. For animated GIFs, only the first frame is copied to the clipboard. This script makes use of the `pyperclip` library and `xclip` (or `xsel`), providing cross-platform clipboard access.
-
-## Requirements
-- Python 3.x
-- `pyperclip` library
-- `xclip` or `xsel` (for handling images on Linux)
-
-## Installation
-1. Ensure you have Python 3 installed. You can download it from the [official Python website](https://www.python.org/).
-2. Install the required Python libraries. You can do this using `pip`:
-
-    ```bash
-    pip install pyperclip Pillow
-    ```
-
-3. Install `xclip` (or `xsel`) for clipboard handling on Linux:
-
-    ```bash
-    sudo apt-get install xclip
-    ```
-
-    Or, if you prefer `xsel`:
-
-    ```bash
-    sudo apt-get install xsel
-    ```
-
-## Usage
-
-### Copying Text Files
-1. Clone this repository or download the `cb.py` script to your local machine.
-2. Open a terminal or command prompt in the directory containing `cb.py`.
-3. To copy the contents of one or more files to the clipboard, use the following command:
-
-    ```bash
-    python cb.py [--header] [-a|--attachment] <file_path(s)>
-    ```
-
-    - `<file_path(s)>`: Provide one or more file paths separated by spaces.
-    - `--header`: (Optional) Include a header with the filename before each file's contents.
-    - `-a` or `--attachment`: (Optional) Format the output as a Discord attachment.
-
-4. The contents of the specified file(s) will be copied to the system clipboard. If multiple file paths are provided, the script will copy the contents of each file in sequence.
-
-#### Example
-```bash
-python cb.py --header -a file1.txt file2.txt
-```
-
-### Copying Images
-1. To copy an image to the clipboard, use the same command as for text files, providing the image path:
-
-    ```bash
-    python cb.py <image_path>
-    ```
-
-    - Supported image formats: PNG, JPEG, BMP, GIF (first frame only for animated GIFs)
-
-2. The image will be copied to the system clipboard, ready to be pasted into other applications.
-
-#### Example
-```bash
-python cb.py image.png
-```
-
-### Copying from Standard Input
-1. You can also copy data from standard input by using `-` as the file path:
-
-    ```bash
-    echo "Some text" | python cb.py -
-    ```
-
-2. This can be useful for piping output from other commands into the clipboard.
-
-#### Example
-```bash
-cat somefile.txt | python cb.py -
-```
-
-### Checking the Version
-You can check the version of the script by using the `--version` flag:
-
-```bash
-python cb.py --version
-```
-
-## Error Handling
-The script will print meaningful error messages if something goes wrong, such as if a file is not found or a dependency is missing. Make sure all dependencies are installed properly before running the script.
-
-## Development and Contributions
-Feel free to fork this repository and submit pull requests for any features or bug fixes you would like to see included.
-
-## License
-This project is licensed under the MIT License.
-# Clipboard Manager (cb.py)
-
-## Description
-Clipboard Manager is a versatile Python script that allows you to quickly and easily copy the contents of one or more files or images to the system clipboard. In addition to text files, it now supports various image formats, including PNG, JPEG, BMP, and GIF. For animated GIFs, only the first frame is copied to the clipboard. This script makes use of the `pyperclip` library and `xclip` (or `xsel`), providing cross-platform clipboard access.
-
-## Requirements
-- Python 3.x
-- `pyperclip` library
-- `xclip` or `xsel` (for handling images on Linux)
-
-## Installation
-1. Ensure you have Python 3 installed. You can download it from the [official Python website](https://www.python.org/).
-2. Install the required Python libraries. You can do this using `pip`:
-
-    ```bash
-    pip install pyperclip Pillow
-    ```
-
-3. Install `xclip` (or `xsel`) for clipboard handling on Linux:
-
-    ```bash
-    sudo apt-get install xclip
-    ```
-
-    Or, if you prefer `xsel`:
-
-    ```bash
-    sudo apt-get install xsel
-    ```
-
-## Usage
-
-### Copying Text Files
-1. Clone this repository or download the `cb.py` script to your local machine.
-2. Open a terminal or command prompt in the directory containing `cb.py`.
-3. To copy the contents of one or more files to the clipboard, use the following command:
-
-    ```bash
-    python cb.py [--header] [-a|--attachment] <file_path(s)>
-    ```
-
-    - `<file_path(s)>`: Provide one or more file paths separated by spaces.
-    - `--header`: (Optional) Include a header with the filename before each file's contents.
-    - `-a` or `--attachment`: (Optional) Format the output as a Discord attachment.
-
-4. The contents of the specified file(s) will be copied to the system clipboard. If multiple file paths are provided, the script will copy the contents of each file in sequence.
-
-#### Example
-```bash
-python cb.py --header -a file1.txt file2.txt
-```
-
-### Copying Images
-1. To copy an image to the clipboard, use the same command as for text files, providing the image path:
-
-    ```bash
-    python cb.py <image_path>
-    ```
-
-    - Supported image formats: PNG, JPEG, BMP, GIF (first frame only for animated GIFs)
-
-2. The image will be copied to the system clipboard, ready to be pasted into other applications.
-
-#### Example
-```bash
-python cb.py image.png
-```
-
-### Copying from Standard Input
-1. You can also copy data from standard input by using `-` as the file path:
-
-    ```bash
-    echo "Some text" | python cb.py -
-    ```
-
-2. This can be useful for piping output from other commands into the clipboard.
-
-#### Example
-```bash
-cat somefile.txt | python cb.py -
-```
-
-### Checking the Version
-You can check the version of the script by using the `--version` flag:
-
-```bash
-python cb.py --version
-```
-
-## Error Handling
-The script will print meaningful error messages if something goes wrong, such as if a file is not found or a dependency is missing. Make sure all dependencies are installed properly before running the script.
-
-## Development and Contributions
-Feel free to fork this repository and submit pull requests for any features or bug fixes you would like to see included.
-
-## License
-This project is licensed under the MIT License.
-# Clipboard Manager (cb.py)
-
-## Description
-Clipboard Manager is a versatile Python script that allows you to quickly and easily copy the contents of one or more files or images to the system clipboard. In addition to text files, it now supports various image formats, including PNG, JPEG, BMP, and GIF. For animated GIFs, only the first frame is copied to the clipboard. This script makes use of the `pyperclip` library and `xclip` (or `xsel`), providing cross-platform clipboard access.
-
-## Requirements
-- Python 3.x
-- `pyperclip` library
-- `xclip` or `xsel` (for handling images on Linux)
-
-## Installation
-1. Ensure you have Python 3 installed. You can download it from the [official Python website](https://www.python.org/).
-2. Install the required Python libraries. You can do this using `pip`:
-
-    ```bash
-    pip install pyperclip Pillow
-    ```
-
-3. Install `xclip` (or `xsel`) for clipboard handling on Linux:
-
-    ```bash
-    sudo apt-get install xclip
-    ```
-
-    Or, if you prefer `xsel`:
-
-    ```bash
-    sudo apt-get install xsel
-    ```
-
-## Usage
-
-### Copying Text Files
-1. Clone this repository or download the `cb.py` script to your local machine.
-2. Open a terminal or command prompt in the directory containing `cb.py`.
-3. To copy the contents of one or more files to the clipboard, use the following command:
-
-    ```bash
-    python cb.py [--header] [-a|--attachment] <file_path(s)>
-    ```
-
-    - `<file_path(s)>`: Provide one or more file paths separated by spaces.
-    - `--header`: (Optional) Include a header with the filename before each file's contents.
-    - `-a` or `--attachment`: (Optional) Format the output as a Discord attachment.
-
-4. The contents of the specified file(s) will be copied to the system clipboard. If multiple file paths are provided, the script will copy the contents of each file in sequence.
-
-#### Example
-```bash
-python cb.py --header -a file1.txt file2.txt
-```
-
-### Copying Images
-1. To copy an image to the clipboard, use the same command as for text files, providing the image path:
-
-    ```bash
-    python cb.py <image_path>
-    ```
-
-    - Supported image formats: PNG, JPEG, BMP, GIF (first frame only for animated GIFs)
-
-2. The image will be copied to the system clipboard, ready to be pasted into other applications.
-
-#### Example
-```bash
-python cb.py image.png
-```
-
-### Copying from Standard Input
-1. You can also copy data from standard input by using `-` as the file path:
-
-    ```bash
-    echo "Some text" | python cb.py -
-    ```
-
-2. This can be useful for piping output from other commands into the clipboard.
-
-#### Example
-```bash
-cat somefile.txt | python cb.py -
-```
-
-### Checking the Version
-You can check the version of the script by using the `--version` flag:
-
-```bash
-python cb.py --version
-```
-
-## Error Handling
-The script will print meaningful error messages if something goes wrong, such as if a file is not found or a dependency is missing. Make sure all dependencies are installed properly before running the script.
-
-## Development and Contributions
-Feel free to fork this repository and submit pull requests for any features or bug fixes you would like to see included.
-
-## License
-This project is licensed under the MIT License.
-# Clipboard Manager (cb.py)
-
-## Description
-Clipboard Manager is a versatile Python script that allows you to quickly and easily copy the contents of one or more files or images to the system clipboard. In addition to text files, it now supports various image formats, including PNG, JPEG, BMP, and GIF. For animated GIFs, only the first frame is copied to the clipboard. This script makes use of the `pyperclip` library and `xclip` (or `xsel`), providing cross-platform clipboard access.
-
-## Requirements
-- Python 3.x
-- `pyperclip` library
-- `xclip` or `xsel` (for handling images on Linux)
-
-## Installation
-1. Ensure you have Python 3 installed. You can download it from the [official Python website](https://www.python.org/).
-2. Install the required Python libraries. You can do this using `pip`:
-
-    ```bash
-    pip install pyperclip Pillow
-    ```
-
-3. Install `xclip` (or `xsel`) for clipboard handling on Linux:
-
-    ```bash
-    sudo apt-get install xclip
-    ```
-
-    Or, if you prefer `xsel`:
-
-    ```bash
-    sudo apt-get install xsel
-    ```
-
-## Usage
-
-### Copying Text Files
-1. Clone this repository or download the `cb.py` script to your local machine.
-2. Open a terminal or command prompt in the directory containing `cb.py`.
-3. To copy the contents of one or more files to the clipboard, use the following command:
-
-    ```bash
-    python cb.py [--header] [-a|--attachment] <file_path(s)>
-    ```
-
-    - `<file_path(s)>`: Provide one or more file paths separated by spaces.
-    - `--header`: (Optional) Include a header with the filename before each file's contents.
-    - `-a` or `--attachment`: (Optional) Format the output as a Discord attachment.
-
-4. The contents of the specified file(s) will be copied to the system clipboard. If multiple file paths are provided, the script will copy the contents of each file in sequence.
-
-#### Example
-```bash
-python cb.py --header -a file1.txt file2.txt
-```
-
-### Copying Images
-1. To copy an image to the clipboard, use the same command as for text files, providing the image path:
-
-    ```bash
-    python cb.py <image_path>
-    ```
-
-    - Supported image formats: PNG, JPEG, BMP, GIF (first frame only for animated GIFs)
-
-2. The image will be copied to the system clipboard, ready to be pasted into other applications.
-
-#### Example
-```bash
-python cb.py image.png
-```
-
-### Copying from Standard Input
-1. You can also copy data from standard input by using `-` as the file path:
-
-    ```bash
-    echo "Some text" | python cb.py -
-    ```
-
-2. This can be useful for piping output from other commands into the clipboard.
-
-#### Example
-```bash
-cat somefile.txt | python cb.py -
-```
-
-### Checking the Version
-You can check the version of the script by using the `--version` flag:
-
-```bash
-python cb.py --version
-```
-
-## Error Handling
-The script will print meaningful error messages if something goes wrong, such as if a file is not found or a dependency is missing. Make sure all dependencies are installed properly before running the script.
-
-## Development and Contributions
-Feel free to fork this repository and submit pull requests for any features or bug fixes you would like to see included.
-
-## License
-This project is licensed under the MIT License.
-# Clipboard Manager (cb.py)
-
-## Description
-Clipboard Manager is a versatile Python script that allows you to quickly and easily copy the contents of one or more files or images to the system clipboard. In addition to text files, it now supports various image formats, including PNG, JPEG, BMP, and GIF. For animated GIFs, only the first frame is copied to the clipboard. This script makes use of the `pyperclip` library and `xclip` (or `xsel`), providing cross-platform clipboard access.
-
-## Requirements
-- Python 3.x
-- `pyperclip` library
-- `xclip` or `xsel` (for handling images on Linux)
-
-## Installation
-1. Ensure you have Python 3 installed. You can download it from the [official Python website](https://www.python.org/).
-2. Install the required Python libraries. You can do this using `pip`:
-
-    ```bash
-    pip install pyperclip Pillow
-    ```
-
-3. Install `xclip` (or `xsel`) for clipboard handling on Linux:
-
-    ```bash
-    sudo apt-get install xclip
-    ```
-
-    Or, if you prefer `xsel`:
-
-    ```bash
-    sudo apt-get install xsel
-    ```
-
-## Usage
-
-### Copying Text Files
-1. Clone this repository or download the `cb.py` script to your local machine.
-2. Open a terminal or command prompt in the directory containing `cb.py`.
-3. To copy the contents of one or more files to the clipboard, use the following command:
-
-    ```bash
-    python cb.py [--header] [-a|--attachment] <file_path(s)>
-    ```
-
-    - `<file_path(s)>`: Provide one or more file paths separated by spaces.
-    - `--header`: (Optional) Include a header with the filename before each file's contents.
-    - `-a` or `--attachment`: (Optional) Format the output as a Discord attachment.
-
-4. The contents of the specified file(s) will be copied to the system clipboard. If multiple file paths are provided, the script will copy the contents of each file in sequence.
-
-#### Example
-```bash
-python cb.py --header -a file1.txt file2.txt
-```
-
-### Copying Images
-1. To copy an image to the clipboard, use the same command as for text files, providing the image path:
-
-    ```bash
-    python cb.py <image_path>
-    ```
-
-    - Supported image formats: PNG, JPEG, BMP, GIF (first frame only for animated GIFs)
-
-2. The image will be copied to the system clipboard, ready to be pasted into other applications.
-
-#### Example
-```bash
-python cb.py image.png
-```
-
-### Copying from Standard Input
-1. You can also copy data from standard input by using `-` as the file path:
-
-    ```bash
-    echo "Some text" | python cb.py -
-    ```
-
-2. This can be useful for piping output from other commands into the clipboard.
-
-#### Example
-```bash
-cat somefile.txt | python cb.py -
-```
-
-### Checking the Version
-You can check the version of the script by using the `--version` flag:
-
-```bash
-python cb.py --version
-```
-
-## Error Handling
-The script will print meaningful error messages if something goes wrong, such as if a file is not found or a dependency is missing. Make sure all dependencies are installed properly before running the script.
-
-## Development and Contributions
-Feel free to fork this repository and submit pull requests for any features or bug fixes you would like to see included.
-
-## License
-This project is licensed under the MIT License.
-# Clipboard Manager (cb.py)
-
-## Description
-Clipboard Manager is a versatile Python script that allows you to quickly and easily copy the contents of one or more files or images to the system clipboard. In addition to text files, it now supports various image formats, including PNG, JPEG, BMP, and GIF. For animated GIFs, only the first frame is copied to the clipboard. This script makes use of the `pyperclip` library and `xclip` (or `xsel`), providing cross-platform clipboard access.
-
-## Requirements
-- Python 3.x
-- `pyperclip` library
-- `xclip` or `xsel` (for handling images on Linux)
-
-## Installation
-1. Ensure you have Python 3 installed. You can download it from the [official Python website](https://www.python.org/).
-2. Install the required Python libraries. You can do this using `pip`:
-
-    ```bash
-    pip install pyperclip Pillow
-    ```
-
-3. Install `xclip` (or `xsel`) for clipboard handling on Linux:
-
-    ```bash
-    sudo apt-get install xclip
-    ```
-
-    Or, if you prefer `xsel`:
-
-    ```bash
-    sudo apt-get install xsel
-    ```
-
-## Usage
-
-### Copying Text Files
-1. Clone this repository or download the `cb.py` script to your local machine.
-2. Open a terminal or command prompt in the directory containing `cb.py`.
-3. To copy the contents of one or more files to the clipboard, use the following command:
-
-    ```bash
-    python cb.py [--header] [-a|--attachment] <file_path(s)>
-    ```
-
-    - `<file_path(s)>`: Provide one or more file paths separated by spaces.
-    - `--header`: (Optional) Include a header with the filename before each file's contents.
-    - `-a` or `--attachment`: (Optional) Format the output as a Discord attachment.
-
-4. The contents of the specified file(s) will be copied to the system clipboard. If multiple file paths are provided, the script will copy the contents of each file in sequence.
-
-#### Example
-```bash
-python cb.py --header -a file1.txt file2.txt
-```
-
-### Copying Images
-1. To copy an image to the clipboard, use the same command as for text files, providing the image path:
-
-    ```bash
-    python cb.py <image_path>
-    ```
-
-    - Supported image formats: PNG, JPEG, BMP, GIF (first frame only for animated GIFs)
-
-2. The image will be copied to the system clipboard, ready to be pasted into other applications.
-
-#### Example
-```bash
-python cb.py image.png
-```
-
-### Copying from Standard Input
-1. You can also copy data from standard input by using `-` as the file path:
-
-    ```bash
-    echo "Some text" | python cb.py -
-    ```
-
-2. This can be useful for piping output from other commands into the clipboard.
-
-#### Example
-```bash
-cat somefile.txt | python cb.py -
-```
-
-### Checking the Version
-You can check the version of the script by using the `--version` flag:
-
-```bash
-python cb.py --version
-```
-
-## Error Handling
-The script will print meaningful error messages if something goes wrong, such as if a file is not found or a dependency is missing. Make sure all dependencies are installed properly before running the script.
-
-## Development and Contributions
-Feel free to fork this repository and submit pull requests for any features or bug fixes you would like to see included.
-
-## License
-This project is licensed under the MIT License.
-# Clipboard Manager (cb.py)
-
-## Description
-Clipboard Manager is a versatile Python script that allows you to quickly and easily copy the contents of one or more files or images to the system clipboard. In addition to text files, it now supports various image formats, including PNG, JPEG, BMP, and GIF. For animated GIFs, only the first frame is copied to the clipboard. This script makes use of the `pyperclip` library and `xclip` (or `xsel`), providing cross-platform clipboard access.
-
-## Requirements
-- Python 3.x
-- `pyperclip` library
-- `xclip` or `xsel` (for handling images on Linux)
-
-## Installation
-1. Ensure you have Python 3 installed. You can download it from the [official Python website](https://www.python.org/).
-2. Install the required Python libraries. You can do this using `pip`:
-
-    ```bash
-    pip install pyperclip Pillow
-    ```
-
-3. Install `xclip` (or `xsel`) for clipboard handling on Linux:
-
-    ```bash
-    sudo apt-get install xclip
-    ```
-
-    Or, if you prefer `xsel`:
-
-    ```bash
-    sudo apt-get install xsel
-    ```
-
-## Usage
-
-### Copying Text Files
-1. Clone this repository or download the `cb.py` script to your local machine.
-2. Open a terminal or command prompt in the directory containing `cb.py`.
-3. To copy the contents of one or more files to the clipboard, use the following command:
-
-    ```bash
-    python cb.py [--header] [-a|--attachment] <file_path(s)>
-    ```
-
-    - `<file_path(s)>`: Provide one or more file paths separated by spaces.
-    - `--header`: (Optional) Include a header with the filename before each file's contents.
-    - `-a` or `--attachment`: (Optional) Format the output as a Discord attachment.
-
-4. The contents of the specified file(s) will be copied to the system clipboard. If multiple file paths are provided, the script will copy the contents of each file in sequence.
-
-#### Example
-```bash
-python cb.py --header -a file1.txt file2.txt
-```
-
-### Copying Images
-1. To copy an image to the clipboard, use the same command as for text files, providing the image path:
-
-    ```bash
-    python cb.py <image_path>
-    ```
-
-    - Supported image formats: PNG, JPEG, BMP, GIF (first frame only for animated GIFs)
-
-2. The image will be copied to the system clipboard, ready to be pasted into other applications.
-
-#### Example
-```bash
-python cb.py image.png
-```
-
-### Copying from Standard Input
-1. You can also copy data from standard input by using `-` as the file path:
-
-    ```bash
-    echo "Some text" | python cb.py -
-    ```
-
-2. This can be useful for piping output from other commands into the clipboard.
-
-#### Example
-```bash
-cat somefile.txt | python cb.py -
-```
-
-### Checking the Version
-You can check the version of the script by using the `--version` flag:
-
-```bash
-python cb.py --version
-```
-
-## Error Handling
-The script will print meaningful error messages if something goes wrong, such as if a file is not found or a dependency is missing. Make sure all dependencies are installed properly before running the script.
-
-## Development and Contributions
-Feel free to fork this repository and submit pull requests for any features or bug fixes you would like to see included.
-
-## License
-This project is licensed under the MIT License.
-# Clipboard Manager (cb.py)
-
-## Description
-Clipboard Manager is a versatile Python script that allows you to quickly and easily copy the contents of one or more files or images to the system clipboard. In addition to text files, it now supports various image formats, including PNG, JPEG, BMP, and GIF. For animated GIFs, only the first frame is copied to the clipboard. This script makes use of the `pyperclip` library and `xclip` (or `xsel`), providing cross-platform clipboard access.
-
-## Requirements
-- Python 3.x
-- `pyperclip` library
-- `xclip` or `xsel` (for handling images on Linux)
-
-## Installation
-1. Ensure you have Python 3 installed. You can download it from the [official Python website](https://www.python.org/).
-2. Install the required Python libraries. You can do this using `pip`:
-
-    ```bash
-    pip install pyperclip Pillow
-    ```
-
-3. Install `xclip` (or `xsel`) for clipboard handling on Linux:
-
-    ```bash
-    sudo apt-get install xclip
-    ```
-
-    Or, if you prefer `xsel`:
-
-    ```bash
-    sudo apt-get install xsel
-    ```
-
-## Usage
-
-### Copying Text Files
-1. Clone this repository or download the `cb.py` script to your local machine.
-2. Open a terminal or command prompt in the directory containing `cb.py`.
-3. To copy the contents of one or more files to the clipboard, use the following command:
-
-    ```bash
-    python cb.py [--header] [-a|--attachment] <file_path(s)>
-    ```
-
-    - `<file_path(s)>`: Provide one or more file paths separated by spaces.
-    - `--header`: (Optional) Include a header with the filename before each file's contents.
-    - `-a` or `--attachment`: (Optional) Format the output as a Discord attachment.
-
-4. The contents of the specified file(s) will be copied to the system clipboard. If multiple file paths are provided, the script will copy the contents of each file in sequence.
-
-#### Example
-```bash
-python cb.py --header -a file1.txt file2.txt
-```
-
-### Copying Images
-1. To copy an image to the clipboard, use the same command as for text files, providing the image path:
-
-    ```bash
-    python cb.py <image_path>
-    ```
-
-    - Supported image formats: PNG, JPEG, BMP, GIF (first frame only for animated GIFs)
-
-2. The image will be copied to the system clipboard, ready to be pasted into other applications.
-
-#### Example
-```bash
-python cb.py image.png
-```
-
-### Copying from Standard Input
-1. You can also copy data from standard input by using `-` as the file path:
-
-    ```bash
-    echo "Some text" | python cb.py -
-    ```
-
-2. This can be useful for piping output from other commands into the clipboard.
-
-#### Example
-```bash
-cat somefile.txt | python cb.py -
-```
-
-### Checking the Version
-You can check the version of the script by using the `--version` flag:
-
-```bash
-python cb.py --version
-```
-
-## Error Handling
-The script will print meaningful error messages if something goes wrong, such as if a file is not found or a dependency is missing. Make sure all dependencies are installed properly before running the script.
-
-## Development and Contributions
-Feel free to fork this repository and submit pull requests for any features or bug fixes you would like to see included.
-
-## License
-This project is licensed under the MIT License.
-# Clipboard Manager (cb.py)
-
-## Description
-Clipboard Manager is a versatile Python script that allows you to quickly and easily copy the contents of one or more files or images to the system clipboard. In addition to text files, it now supports various image formats, including PNG, JPEG, BMP, and GIF. For animated GIFs, only the first frame is copied to the clipboard. This script makes use of the `pyperclip` library and `xclip` (or `xsel`), providing cross-platform clipboard access.
-
-## Requirements
-- Python 3.x
-- `pyperclip` library
-- `xclip` or `xsel` (for handling images on Linux)
-
-## Installation
-1. Ensure you have Python 3 installed. You can download it from the [official Python website](https://www.python.org/).
-2. Install the required Python libraries. You can do this using `pip`:
-
-    ```bash
-    pip install pyperclip Pillow
-    ```
-
-3. Install `xclip` (or `xsel`) for clipboard handling on Linux:
-
-    ```bash
-    sudo apt-get install xclip
-    ```
-
-    Or, if you prefer `xsel`:
-
-    ```bash
-    sudo apt-get install xsel
-    ```
-
-## Usage
-
-### Copying Text Files
-1. Clone this repository or download the `cb.py` script to your local machine.
-2. Open a terminal or command prompt in the directory containing `cb.py`.
-3. To copy the contents of one or more files to the clipboard, use the following command:
-
-    ```bash
-    python cb.py [--header] [-a|--attachment] <file_path(s)>
-    ```
-
-    - `<file_path(s)>`: Provide one or more file paths separated by spaces.
-    - `--header`: (Optional) Include a header with the filename before each file's contents.
-    - `-a` or `--attachment`: (Optional) Format the output as a Discord attachment.
-
-4. The contents of the specified file(s) will be copied to the system clipboard. If multiple file paths are provided, the script will copy the contents of each file in sequence.
-
-#### Example
-```bash
-python cb.py --header -a file1.txt file2.txt
-```
-
-### Copying Images
-1. To copy an image to the clipboard, use the same command as for text files, providing the image path:
-
-    ```bash
-    python cb.py <image_path>
-    ```
-
-    - Supported image formats: PNG, JPEG, BMP, GIF (first frame only for animated GIFs)
-
-2. The image will be copied to the system clipboard, ready to be pasted into other applications.
-
-#### Example
-```bash
-python cb.py image.png
-```
-
-### Copying from Standard Input
-1. You can also copy data from standard input by using `-` as the file path:
-
-    ```bash
-    echo "Some text" | python cb.py -
-    ```
-
-2. This can be useful for piping output from other commands into the clipboard.
-
-#### Example
-```bash
-cat somefile.txt | python cb.py -
-```
-
-### Checking the Version
-You can check the version of the script by using the `--version` flag:
-
-```bash
-python cb.py --version
-```
-
-## Error Handling
-The script will print meaningful error messages if something goes wrong, such as if a file is not found or a dependency is missing. Make sure all dependencies are installed properly before running the script.
-
-## Development and Contributions
-Feel free to fork this repository and submit pull requests for any features or bug fixes you would like to see included.
-
-## License
-This project is licensed under the MIT License.
-# Clipboard Manager (cb.py)
-
-## Description
-Clipboard Manager is a versatile Python script that allows you to quickly and easily copy the contents of one or more files or images to the system clipboard. In addition to text files, it now supports various image formats, including PNG, JPEG, BMP, and GIF. For animated GIFs, only the first frame is copied to the clipboard. This script makes use of the `pyperclip` library and `xclip` (or `xsel`), providing cross-platform clipboard access.
-
-## Requirements
-- Python 3.x
-- `pyperclip` library
-- `xclip` or `xsel` (for handling images on Linux)
-
-## Installation
-1. Ensure you have Python 3 installed. You can download it from the [official Python website](https://www.python.org/).
-2. Install the required Python libraries. You can do this using `pip`:
-
-    ```bash
-    pip install pyperclip Pillow
-    ```
-
-3. Install `xclip` (or `xsel`) for clipboard handling on Linux:
-
-    ```bash
-    sudo apt-get install xclip
-    ```
-
-    Or, if you prefer `xsel`:
-
-    ```bash
-    sudo apt-get install xsel
-    ```
-
-## Usage
-
-### Copying Text Files
-1. Clone this repository or download the `cb.py` script to your local machine.
-2. Open a terminal or command prompt in the directory containing `cb.py`.
-3. To copy the contents of one or more files to the clipboard, use the following command:
-
-    ```bash
-    python cb.py [--header] [-a|--attachment] <file_path(s)>
-    ```
-
-    - `<file_path(s)>`: Provide one or more file paths separated by spaces.
-    - `--header`: (Optional) Include a header with the filename before each file's contents.
-    - `-a` or `--attachment`: (Optional) Format the output as a Discord attachment.
-
-4. The contents of the specified file(s) will be copied to the system clipboard. If multiple file paths are provided, the script will copy the contents of each file in sequence.
-
-#### Example
-```bash
-python cb.py --header -a file1.txt file2.txt
-```
-
-### Copying Images
-1. To copy an image to the clipboard, use the same command as for text files, providing the image path:
-
-    ```bash
-    python cb.py <image_path>
-    ```
-
-    - Supported image formats: PNG, JPEG, BMP, GIF (first frame only for animated GIFs)
-
-2. The image will be copied to the system clipboard, ready to be pasted into other applications.
-
-#### Example
-```bash
-python cb.py image.png
-```
-
-### Copying from Standard Input
-1. You can also copy data from standard input by using `-` as the file path:
-
-    ```bash
-    echo "Some text" | python cb.py -
-    ```
-
-2. This can be useful for piping output from other commands into the clipboard.
-
-#### Example
-```bash
-cat somefile.txt | python cb.py -
-```
-
-### Checking the Version
-You can check the version of the script by using the `--version` flag:
-
-```bash
-python cb.py --version
-```
-
-## Error Handling
-The script will print meaningful error messages if something goes wrong, such as if a file is not found or a dependency is missing. Make sure all dependencies are installed properly before running the script.
-
-## Development and Contributions
-Feel free to fork this repository and submit pull requests for any features or bug fixes you would like to see included.
-
-## License
-This project is licensed under the MIT License.
-# Clipboard Manager (cb.py)
-
-## Description
-Clipboard Manager is a versatile Python script that allows you to quickly and easily copy the contents of one or more files or images to the system clipboard. In addition to text files, it now supports various image formats, including PNG, JPEG, BMP, and GIF. For animated GIFs, only the first frame is copied to the clipboard. This script makes use of the `pyperclip` library and `xclip` (or `xsel`), providing cross-platform clipboard access.
-
-## Requirements
-- Python 3.x
-- `pyperclip` library
-- `xclip` or `xsel` (for handling images on Linux)
-
-## Installation
-1. Ensure you have Python 3 installed. You can download it from the [official Python website](https://www.python.org/).
-2. Install the required Python libraries. You can do this using `pip`:
-
-    ```bash
-    pip install pyperclip Pillow
-    ```
-
-3. Install `xclip` (or `xsel`) for clipboard handling on Linux:
-
-    ```bash
-    sudo apt-get install xclip
-    ```
-
-    Or, if you prefer `xsel`:
-
-    ```bash
-    sudo apt-get install xsel
-    ```
-
-## Usage
-
-### Copying Text Files
-1. Clone this repository or download the `cb.py` script to your local machine.
-2. Open a terminal or command prompt in the directory containing `cb.py`.
-3. To copy the contents of one or more files to the clipboard, use the following command:
-
-    ```bash
-    python cb.py [--header] [-a|--attachment] <file_path(s)>
-    ```
-
-    - `<file_path(s)>`: Provide one or more file paths separated by spaces.
-    - `--header`: (Optional) Include a header with the filename before each file's contents.
-    - `-a` or `--attachment`: (Optional) Format the output as a Discord attachment.
-
-4. The contents of the specified file(s) will be copied to the system clipboard. If multiple file paths are provided, the script will copy the contents of each file in sequence.
-
-#### Example
-```bash
-python cb.py --header -a file1.txt file2.txt
-```
-
-### Copying Images
-1. To copy an image to the clipboard, use the same command as for text files, providing the image path:
-
-    ```bash
-    python cb.py <image_path>
-    ```
-
-    - Supported image formats: PNG, JPEG, BMP, GIF (first frame only for animated GIFs)
-
-2. The image will be copied to the system clipboard, ready to be pasted into other applications.
-
-#### Example
-```bash
-python cb.py image.png
-```
-
-### Copying from Standard Input
-1. You can also copy data from standard input by using `-` as the file path:
-
-    ```bash
-    echo "Some text" | python cb.py -
-    ```
-
-2. This can be useful for piping output from other commands into the clipboard.
-
-#### Example
-```bash
-cat somefile.txt | python cb.py -
-```
-
-### Checking the Version
-You can check the version of the script by using the `--version` flag:
-
-```bash
-python cb.py --version
-```
-
-## Error Handling
-The script will print meaningful error messages if something goes wrong, such as if a file is not found or a dependency is missing. Make sure all dependencies are installed properly before running the script.
-
-## Development and Contributions
-Feel free to fork this repository and submit pull requests for any features or bug fixes you would like to see included.
-
-## License
-This project is licensed under the MIT License.
-# Clipboard Manager (cb.py)
-
-## Description
-Clipboard Manager is a versatile Python script that allows you to quickly and easily copy the contents of one or more files or images to the system clipboard. In addition to text files, it now supports various image formats, including PNG, JPEG, BMP, and GIF. For animated GIFs, only the first frame is copied to the clipboard. This script makes use of the `pyperclip` library and `xclip` (or `xsel`), providing cross-platform clipboard access.
-
-## Requirements
-- Python 3.x
-- `pyperclip` library
-- `xclip` or `xsel` (for handling images on Linux)
-
-## Installation
-1. Ensure you have Python 3 installed. You can download it from the [official Python website](https://www.python.org/).
-2. Install the required Python libraries. You can do this using `pip`:
-
-    ```bash
-    pip install pyperclip Pillow
-    ```
-
-3. Install `xclip` (or `xsel`) for clipboard handling on Linux:
-
-    ```bash
-    sudo apt-get install xclip
-    ```
-
-    Or, if you prefer `xsel`:
-
-    ```bash
-    sudo apt-get install xsel
-    ```
-
-## Usage
-
-### Copying Text Files
-1. Clone this repository or download the `cb.py` script to your local machine.
-2. Open a terminal or command prompt in the directory containing `cb.py`.
-3. To copy the contents of one or more files to the clipboard, use the following command:
-
-    ```bash
-    python cb.py [--header] [-a|--attachment] <file_path(s)>
-    ```
-
-    - `<file_path(s)>`: Provide one or more file paths separated by spaces.
-    - `--header`: (Optional) Include a header with the filename before each file's contents.
-    - `-a` or `--attachment`: (Optional) Format the output as a Discord attachment.
-
-4. The contents of the specified file(s) will be copied to the system clipboard. If multiple file paths are provided, the script will copy the contents of each file in sequence.
-
-#### Example
-```bash
-python cb.py --header -a file1.txt file2.txt
-```
-
-### Copying Images
-1. To copy an image to the clipboard, use the same command as for text files, providing the image path:
-
-    ```bash
-    python cb.py <image_path>
-    ```
-
-    - Supported image formats: PNG, JPEG, BMP, GIF (first frame only for animated GIFs)
-
-2. The image will be copied to the system clipboard, ready to be pasted into other applications.
-
-#### Example
-```bash
-python cb.py image.png
-```
-
-### Copying from Standard Input
-1. You can also copy data from standard input by using `-` as the file path:
-
-    ```bash
-    echo "Some text" | python cb.py -
-    ```
-
-2. This can be useful for piping output from other commands into the clipboard.
-
-#### Example
-```bash
-cat somefile.txt | python cb.py -
-```
-
-### Checking the Version
-You can check the version of the script by using the `--version` flag:
-
-```bash
-python cb.py --version
-```
-
-## Error Handling
-The script will print meaningful error messages if something goes wrong, such as if a file is not found or a dependency is missing. Make sure all dependencies are installed properly before running the script.
-
-## Development and Contributions
-Feel free to fork this repository and submit pull requests for any features or bug fixes you would like to see included.
-
-## License
-This project is licensed under the MIT License.
-# Clipboard Manager (cb.py)
-
-## Description
-Clipboard Manager is a versatile Python script that allows you to quickly and easily copy the contents of one or more files or images to the system clipboard. In addition to text files, it now supports various image formats, including PNG, JPEG, BMP, and GIF. For animated GIFs, only the first frame is copied to the clipboard. This script makes use of the `pyperclip` library and `xclip` (or `xsel`), providing cross-platform clipboard access.
-
-## Requirements
-- Python 3.x
-- `pyperclip` library
-- `xclip` or `xsel` (for handling images on Linux)
-
-## Installation
-1. Ensure you have Python 3 installed. You can download it from the [official Python website](https://www.python.org/).
-2. Install the required Python libraries. You can do this using `pip`:
-
-    ```bash
-    pip install pyperclip Pillow
-    ```
-
-3. Install `xclip` (or `xsel`) for clipboard handling on Linux:
-
-    ```bash
-    sudo apt-get install xclip
-    ```
-
-    Or, if you prefer `xsel`:
-
-    ```bash
-    sudo apt-get install xsel
-    ```
-
-## Usage
-
-### Copying Text Files
-1. Clone this repository or download the `cb.py` script to your local machine.
-2. Open a terminal or command prompt in the directory containing `cb.py`.
-3. To copy the contents of one or more files to the clipboard, use the following command:
-
-    ```bash
-    python cb.py [--header] [-a|--attachment] <file_path(s)>
-    ```
-
-    - `<file_path(s)>`: Provide one or more file paths separated by spaces.
-    - `--header`: (Optional) Include a header with the filename before each file's contents.
-    - `-a` or `--attachment`: (Optional) Format the output as a Discord attachment.
-
-4. The contents of the specified file(s) will be copied to the system clipboard. If multiple file paths are provided, the script will copy the contents of each file in sequence.
-
-#### Example
-```bash
-python cb.py --header -a file1.txt file2.txt
-```
-
-### Copying Images
-1. To copy an image to the clipboard, use the same command as for text files, providing the image path:
-
-    ```bash
-    python cb.py <image_path>
-    ```
-
-    - Supported image formats: PNG, JPEG, BMP, GIF (first frame only for animated GIFs)
-
-2. The image will be copied to the system clipboard, ready to be pasted into other applications.
-
-#### Example
-```bash
-python cb.py image.png
-```
-
-### Copying from Standard Input
-1. You can also copy data from standard input by using `-` as the file path:
-
-    ```bash
-    echo "Some text" | python cb.py -
-    ```
-
-2. This can be useful for piping output from other commands into the clipboard.
-
-#### Example
-```bash
-cat somefile.txt | python cb.py -
-```
-
-### Checking the Version
-You can check the version of the script by using the `--version` flag:
-
-```bash
-python cb.py --version
-```
-
-## Error Handling
-The script will print meaningful error messages if something goes wrong, such as if a file is not found or a dependency is missing. Make sure all dependencies are installed properly before running the script.
-
-## Development and Contributions
-Feel free to fork this repository and submit pull requests for any features or bug fixes you would like to see included.
-
-## License
-This project is licensed under the MIT License.
-# Clipboard Manager (cb.py)
-
-## Description
-Clipboard Manager is a versatile Python script that allows you to quickly and easily copy the contents of one or more files or images to the system clipboard. In addition to text files, it now supports various image formats, including PNG, JPEG, BMP, and GIF. For animated GIFs, only the first frame is copied to the clipboard. This script makes use of the `pyperclip` library and `xclip` (or `xsel`), providing cross-platform clipboard access.
-
-## Requirements
-- Python 3.x
-- `pyperclip` library
-- `xclip` or `xsel` (for handling images on Linux)
-
-## Installation
-1. Ensure you have Python 3 installed. You can download it from the [official Python website](https://www.python.org/).
-2. Install the required Python libraries. You can do this using `pip`:
-
-    ```bash
-    pip install pyperclip Pillow
-    ```
-
-3. Install `xclip` (or `xsel`) for clipboard handling on Linux:
-
-    ```bash
-    sudo apt-get install xclip
-    ```
-
-    Or, if you prefer `xsel`:
-
-    ```bash
-    sudo apt-get install xsel
-    ```
-
-## Usage
-
-### Copying Text Files
-1. Clone this repository or download the `cb.py` script to your local machine.
-2. Open a terminal or command prompt in the directory containing `cb.py`.
-3. To copy the contents of one or more files to the clipboard, use the following command:
-
-    ```bash
-    python cb.py [--header] [-a|--attachment] <file_path(s)>
-    ```
-
-    - `<file_path(s)>`: Provide one or more file paths separated by spaces.
-    - `--header`: (Optional) Include a header with the filename before each file's contents.
-    - `-a` or `--attachment`: (Optional) Format the output as a Discord attachment.
-
-4. The contents of the specified file(s) will be copied to the system clipboard. If multiple file paths are provided, the script will copy the contents of each file in sequence.
-
-#### Example
-```bash
-python cb.py --header -a file1.txt file2.txt
-```
-
-### Copying Images
-1. To copy an image to the clipboard, use the same command as for text files, providing the image path:
-
-    ```bash
-    python cb.py <image_path>
-    ```
-
-    - Supported image formats: PNG, JPEG, BMP, GIF (first frame only for animated GIFs)
-
-2. The image will be copied to the system clipboard, ready to be pasted into other applications.
-
-#### Example
-```bash
-python cb.py image.png
-```
-
-### Copying from Standard Input
-1. You can also copy data from standard input by using `-` as the file path:
-
-    ```bash
-    echo "Some text" | python cb.py -
-    ```
-
-2. This can be useful for piping output from other commands into the clipboard.
-
-#### Example
-```bash
-cat somefile.txt | python cb.py -
-```
-
-### Checking the Version
-You can check the version of the script by using the `--version` flag:
-
-```bash
-python cb.py --version
-```
-
-## Error Handling
-The script will print meaningful error messages if something goes wrong, such as if a file is not found or a dependency is missing. Make sure all dependencies are installed properly before running the script.
-
-## Development and Contributions
-Feel free to fork this repository and submit pull requests for any features or bug fixes you would like to see included.
-
-## License
-This project is licensed under the MIT License.
-# Clipboard Manager (cb.py)
-
-## Description
-Clipboard Manager is a versatile Python script that allows you to quickly and easily copy the contents of one or more files or images to the system clipboard. In addition to text files, it now supports various image formats, including PNG, JPEG, BMP, and GIF. For animated GIFs, only the first frame is copied to the clipboard. This script makes use of the `pyperclip` library and `xclip` (or `xsel`), providing cross-platform clipboard access.
-
-## Requirements
-- Python 3.x
-- `pyperclip` library
-- `xclip` or `xsel` (for handling images on Linux)
-
-## Installation
-1. Ensure you have Python 3 installed. You can download it from the [official Python website](https://www.python.org/).
-2. Install the required Python libraries. You can do this using `pip`:
-
-    ```bash
-    pip install pyperclip Pillow
-    ```
-
-3. Install `xclip` (or `xsel`) for clipboard handling on Linux:
-
-    ```bash
-    sudo apt-get install xclip
-    ```
-
-    Or, if you prefer `xsel`:
-
-    ```bash
-    sudo apt-get install xsel
-    ```
-
-## Usage
-
-### Copying Text Files
-1. Clone this repository or download the `cb.py` script to your local machine.
-2. Open a terminal or command prompt in the directory containing `cb.py`.
-3. To copy the contents of one or more files to the clipboard, use the following command:
-
-    ```bash
-    python cb.py [--header] [-a|--attachment] <file_path(s)>
-    ```
-
-    - `<file_path(s)>`: Provide one or more file paths separated by spaces.
-    - `--header`: (Optional) Include a header with the filename before each file's contents.
-    - `-a` or `--attachment`: (Optional) Format the output as a Discord attachment.
-
-4. The contents of the specified file(s) will be copied to the system clipboard. If multiple file paths are provided, the script will copy the contents of each file in sequence.
-
-#### Example
-```bash
-python cb.py --header -a file1.txt file2.txt
-```
-
-### Copying Images
-1. To copy an image to the clipboard, use the same command as for text files, providing the image path:
-
-    ```bash
-    python cb.py <image_path>
-    ```
-
-    - Supported image formats: PNG, JPEG, BMP, GIF (first frame only for animated GIFs)
-
-2. The image will be copied to the system clipboard, ready to be pasted into other applications.
-
-#### Example
-```bash
-python cb.py image.png
-```
-
-### Copying from Standard Input
-1. You can also copy data from standard input by using `-` as the file path:
-
-    ```bash
-    echo "Some text" | python cb.py -
-    ```
-
-2. This can be useful for piping output from other commands into the clipboard.
-
-#### Example
-```bash
-cat somefile.txt | python cb.py -
-```
-
-### Checking the Version
-You can check the version of the script by using the `--version` flag:
-
-```bash
-python cb.py --version
-```
-
-## Error Handling
-The script will print meaningful error messages if something goes wrong, such as if a file is not found or a dependency is missing. Make sure all dependencies are installed properly before running the script.
-
-## Development and Contributions
-Feel free to fork this repository and submit pull requests for any features or bug fixes you would like to see included.
-
-## License
-This project is licensed under the MIT License.
-# Clipboard Manager (cb.py)
-
-## Description
-Clipboard Manager is a versatile Python script that allows you to quickly and easily copy the contents of one or more files or images to the system clipboard. In addition to text files, it now supports various image formats, including PNG, JPEG, BMP, and GIF. For animated GIFs, only the first frame is copied to the clipboard. This script makes use of the `pyperclip` library and `xclip` (or `xsel`), providing cross-platform clipboard access.
-
-## Requirements
-- Python 3.x
-- `pyperclip` library
-- `xclip` or `xsel` (for handling images on Linux)
-
-## Installation
-1. Ensure you have Python 3 installed. You can download it from the [official Python website](https://www.python.org/).
-2. Install the required Python libraries. You can do this using `pip`:
-
-    ```bash
-    pip install pyperclip Pillow
-    ```
-
-3. Install `xclip` (or `xsel`) for clipboard handling on Linux:
-
-    ```bash
-    sudo apt-get install xclip
-    ```
-
-    Or, if you prefer `xsel`:
-
-    ```bash
-    sudo apt-get install xsel
-    ```
-
-## Usage
-
-### Copying Text Files
-1. Clone this repository or download the `cb.py` script to your local machine.
-2. Open a terminal or command prompt in the directory containing `cb.py`.
-3. To copy the contents of one or more files to the clipboard, use the following command:
-
-    ```bash
-    python cb.py [--header] [-a|--attachment] <file_path(s)>
-    ```
-
-    - `<file_path(s)>`: Provide one or more file paths separated by spaces.
-    - `--header`: (Optional) Include a header with the filename before each file's contents.
-    - `-a` or `--attachment`: (Optional) Format the output as a Discord attachment.
-
-4. The contents of the specified file(s) will be copied to the system clipboard. If multiple file paths are provided, the script will copy the contents of each file in sequence.
-
-#### Example
-```bash
-python cb.py --header -a file1.txt file2.txt
-```
-
-### Copying Images
-1. To copy an image to the clipboard, use the same command as for text files, providing the image path:
-
-    ```bash
-    python cb.py <image_path>
-    ```
-
-    - Supported image formats: PNG, JPEG, BMP, GIF (first frame only for animated GIFs)
-
-2. The image will be copied to the system clipboard, ready to be pasted into other applications.
-
-#### Example
-```bash
-python cb.py image.png
-```
-
-### Copying from Standard Input
-1. You can also copy data from standard input by using `-` as the file path:
-
-    ```bash
-    echo "Some text" | python cb.py -
-    ```
-
-2. This can be useful for piping output from other commands into the clipboard.
-
-#### Example
-```bash
-cat somefile.txt | python cb.py -
-```
-
-### Checking the Version
-You can check the version of the script by using the `--version` flag:
-
-```bash
-python cb.py --version
-```
-
-## Error Handling
-The script will print meaningful error messages if something goes wrong, such as if a file is not found or a dependency is missing. Make sure all dependencies are installed properly before running the script.
-
-## Development and Contributions
-Feel free to fork this repository and submit pull requests for any features or bug fixes you would like to see included.
-
-## License
-This project is licensed under the MIT License.
-# Clipboard Manager (cb.py)
-
-## Description
-Clipboard Manager is a versatile Python script that allows you to quickly and easily copy the contents of one or more files or images to the system clipboard. In addition to text files, it now supports various image formats, including PNG, JPEG, BMP, and GIF. For animated GIFs, only the first frame is copied to the clipboard. This script makes use of the `pyperclip` library and `xclip` (or `xsel`), providing cross-platform clipboard access.
-
-## Requirements
-- Python 3.x
-- `pyperclip` library
-- `xclip` or `xsel` (for handling images on Linux)
-
-## Installation
-1. Ensure you have Python 3 installed. You can download it from the [official Python website](https://www.python.org/).
-2. Install the required Python libraries. You can do this using `pip`:
-
-    ```bash
-    pip install pyperclip Pillow
-    ```
-
-3. Install `xclip` (or `xsel`) for clipboard handling on Linux:
-
-    ```bash
-    sudo apt-get install xclip
-    ```
-
-    Or, if you prefer `xsel`:
-
-    ```bash
-    sudo apt-get install xsel
-    ```
-
-## Usage
-
-### Copying Text Files
-1. Clone this repository or download the `cb.py` script to your local machine.
-2. Open a terminal or command prompt in the directory containing `cb.py`.
-3. To copy the contents of one or more files to the clipboard, use the following command:
-
-    ```bash
-    python cb.py [--header] [-a|--attachment] <file_path(s)>
-    ```
-
-    - `<file_path(s)>`: Provide one or more file paths separated by spaces.
-    - `--header`: (Optional) Include a header with the filename before each file's contents.
-    - `-a` or `--attachment`: (Optional) Format the output as a Discord attachment.
-
-4. The contents of the specified file(s) will be copied to the system clipboard. If multiple file paths are provided, the script will copy the contents of each file in sequence.
-
-#### Example
-```bash
-python cb.py --header -a file1.txt file2.txt
-```
-
-### Copying Images
-1. To copy an image to the clipboard, use the same command as for text files, providing the image path:
-
-    ```bash
-    python cb.py <image_path>
-    ```
-
-    - Supported image formats: PNG, JPEG, BMP, GIF (first frame only for animated GIFs)
-
-2. The image will be copied to the system clipboard, ready to be pasted into other applications.
-
-#### Example
-```bash
-python cb.py image.png
-```
-
-### Copying from Standard Input
-1. You can also copy data from standard input by using `-` as the file path:
-
-    ```bash
-    echo "Some text" | python cb.py -
-    ```
-
-2. This can be useful for piping output from other commands into the clipboard.
-
-#### Example
-```bash
-cat somefile.txt | python cb.py -
-```
-
-### Checking the Version
-You can check the version of the script by using the `--version` flag:
-
-```bash
-python cb.py --version
-```
-
-## Error Handling
-The script will print meaningful error messages if something goes wrong, such as if a file is not found or a dependency is missing. Make sure all dependencies are installed properly before running the script.
-
-## Development and Contributions
-Feel free to fork this repository and submit pull requests for any features or bug fixes you would like to see included.
-
-## License
-This project is licensed under the MIT License.
-# Clipboard Manager (cb.py)
-
-## Description
-Clipboard Manager is a versatile Python script that allows you to quickly and easily copy the contents of one or more files or images to the system clipboard. In addition to text files, it now supports various image formats, including PNG, JPEG, BMP, and GIF. For animated GIFs, only the first frame is copied to the clipboard. This script makes use of the `pyperclip` library and `xclip` (or `xsel`), providing cross-platform clipboard access.
-
-## Requirements
-- Python 3.x
-- `pyperclip` library
-- `xclip` or `xsel` (for handling images on Linux)
-
-## Installation
-1. Ensure you have Python 3 installed. You can download it from the [official Python website](https://www.python.org/).
-2. Install the required Python libraries. You can do this using `pip`:
-
-    ```bash
-    pip install pyperclip Pillow
-    ```
-
-3. Install `xclip` (or `xsel`) for clipboard handling on Linux:
-
-    ```bash
-    sudo apt-get install xclip
-    ```
-
-    Or, if you prefer `xsel`:
-
-    ```bash
-    sudo apt-get install xsel
-    ```
-
-## Usage
-
-### Copying Text Files
-1. Clone this repository or download the `cb.py` script to your local machine.
-2. Open a terminal or command prompt in the directory containing `cb.py`.
-3. To copy the contents of one or more files to the clipboard, use the following command:
-
-    ```bash
-    python cb.py [--header] [-a|--attachment] <file_path(s)>
-    ```
-
-    - `<file_path(s)>`: Provide one or more file paths separated by spaces.
-    - `--header`: (Optional) Include a header with the filename before each file's contents.
-    - `-a` or `--attachment`: (Optional) Format the output as a Discord attachment.
-
-4. The contents of the specified file(s) will be copied to the system clipboard. If multiple file paths are provided, the script will copy the contents of each file in sequence.
-
-#### Example
-```bash
-python cb.py --header -a file1.txt file2.txt
-```
-
-### Copying Images
-1. To copy an image to the clipboard, use the same command as for text files, providing the image path:
-
-    ```bash
-    python cb.py <image_path>
-    ```
-
-    - Supported image formats: PNG, JPEG, BMP, GIF (first frame only for animated GIFs)
-
-2. The image will be copied to the system clipboard, ready to be pasted into other applications.
-
-#### Example
-```bash
-python cb.py image.png
-```
-
-### Copying from Standard Input
-1. You can also copy data from standard input by using `-` as the file path:
-
-    ```bash
-    echo "Some text" | python cb.py -
-    ```
-
-2. This can be useful for piping output from other commands into the clipboard.
-
-#### Example
-```bash
-cat somefile.txt | python cb.py -
-```
-
-### Checking the Version
-You can check the version of the script by using the `--version` flag:
-
-```bash
-python cb.py --version
-```
-
-## Error Handling
-The script will print meaningful error messages if something goes wrong, such as if a file is not found or a dependency is missing. Make sure all dependencies are installed properly before running the script.
-
-## Development and Contributions
-Feel free to fork this repository and submit pull requests for any features or bug fixes you would like to see included.
-
-## License
-This project is licensed under the MIT License.
-# Clipboard Manager (cb.py)
-
-## Description
-Clipboard Manager is a versatile Python script that allows you to quickly and easily copy the contents of one or more files or images to the system clipboard. In addition to text files, it now supports various image formats, including PNG, JPEG, BMP, and GIF. For animated GIFs, only the first frame is copied to the clipboard. This script makes use of the `pyperclip` library and `xclip` (or `xsel`), providing cross-platform clipboard access.
-
-## Requirements
-- Python 3.x
-- `pyperclip` library
-- `xclip` or `xsel` (for handling images on Linux)
-
-## Installation
-1. Ensure you have Python 3 installed. You can download it from the [official Python website](https://www.python.org/).
-2. Install the required Python libraries. You can do this using `pip`:
-
-    ```bash
-    pip install pyperclip Pillow
-    ```
-
-3. Install `xclip` (or `xsel`) for clipboard handling on Linux:
-
-    ```bash
-    sudo apt-get install xclip
-    ```
-
-    Or, if you prefer `xsel`:
-
-    ```bash
-    sudo apt-get install xsel
-    ```
-
-## Usage
-
-### Copying Text Files
-1. Clone this repository or download the `cb.py` script to your local machine.
-2. Open a terminal or command prompt in the directory containing `cb.py`.
-3. To copy the contents of one or more files to the clipboard, use the following command:
-
-    ```bash
-    python cb.py [--header] [-a|--attachment] <file_path(s)>
-    ```
-
-    - `<file_path(s)>`: Provide one or more file paths separated by spaces.
-    - `--header`: (Optional) Include a header with the filename before each file's contents.
-    - `-a` or `--attachment`: (Optional) Format the output as a Discord attachment.
-
-4. The contents of the specified file(s) will be copied to the system clipboard. If multiple file paths are provided, the script will copy the contents of each file in sequence.
-
-#### Example
-```bash
-python cb.py --header -a file1.txt file2.txt
-```
-
-### Copying Images
-1. To copy an image to the clipboard, use the same command as for text files, providing the image path:
-
-    ```bash
-    python cb.py <image_path>
-    ```
-
-    - Supported image formats: PNG, JPEG, BMP, GIF (first frame only for animated GIFs)
-
-2. The image will be copied to the system clipboard, ready to be pasted into other applications.
-
-#### Example
-```bash
-python cb.py image.png
-```
-
-### Copying from Standard Input
-1. You can also copy data from standard input by using `-` as the file path:
-
-    ```bash
-    echo "Some text" | python cb.py -
-    ```
-
-2. This can be useful for piping output from other commands into the clipboard.
-
-#### Example
-```bash
-cat somefile.txt | python cb.py -
-```
-
-### Checking the Version
-You can check the version of the script by using the `--version` flag:
-
-```bash
-python cb.py --version
-```
-
-## Error Handling
-The script will print meaningful error messages if something goes wrong, such as if a file is not found or a dependency is missing. Make sure all dependencies are installed properly before running the script.
-
-## Development and Contributions
-Feel free to fork this repository and submit pull requests for any features or bug fixes you would like to see included.
-
-## License
-This project is licensed under the MIT License.
-# Clipboard Manager (cb.py)
-
-## Description
-Clipboard Manager is a versatile Python script that allows you to quickly and easily copy the contents of one or more files or images to the system clipboard. In addition to text files, it now supports various image formats, including PNG, JPEG, BMP, and GIF. For animated GIFs, only the first frame is copied to the clipboard. This script makes use of the `pyperclip` library and `xclip` (or `xsel`), providing cross-platform clipboard access.
-
-## Requirements
-- Python 3.x
-- `pyperclip` library
-- `xclip` or `xsel` (for handling images on Linux)
-
-## Installation
-1. Ensure you have Python 3 installed. You can download it from the [official Python website](https://www.python.org/).
-2. Install the required Python libraries. You can do this using `pip`:
-
-    ```bash
-    pip install pyperclip Pillow
-    ```
-
-3. Install `xclip` (or `xsel`) for clipboard handling on Linux:
-
-    ```bash
-    sudo apt-get install xclip
-    ```
-
-    Or, if you prefer `xsel`:
-
-    ```bash
-    sudo apt-get install xsel
-    ```
-
-## Usage
-
-### Copying Text Files
-1. Clone this repository or download the `cb.py` script to your local machine.
-2. Open a terminal or command prompt in the directory containing `cb.py`.
-3. To copy the contents of one or more files to the clipboard, use the following command:
-
-    ```bash
-    python cb.py [--header] [-a|--attachment] <file_path(s)>
-    ```
-
-    - `<file_path(s)>`: Provide one or more file paths separated by spaces.
-    - `--header`: (Optional) Include a header with the filename before each file's contents.
-    - `-a` or `--attachment`: (Optional) Format the output as a Discord attachment.
-
-4. The contents of the specified file(s) will be copied to the system clipboard. If multiple file paths are provided, the script will copy the contents of each file in sequence.
-
-#### Example
-```bash
-python cb.py --header -a file1.txt file2.txt
-```
-
-### Copying Images
-1. To copy an image to the clipboard, use the same command as for text files, providing the image path:
-
-    ```bash
-    python cb.py <image_path>
-    ```
-
-    - Supported image formats: PNG, JPEG, BMP, GIF (first frame only for animated GIFs)
-
-2. The image will be copied to the system clipboard, ready to be pasted into other applications.
-
-#### Example
-```bash
-python cb.py image.png
-```
-
-### Copying from Standard Input
-1. You can also copy data from standard input by using `-` as the file path:
-
-    ```bash
-    echo "Some text" | python cb.py -
-    ```
-
-2. This can be useful for piping output from other commands into the clipboard.
-
-#### Example
-```bash
-cat somefile.txt | python cb.py -
-```
-
-### Checking the Version
-You can check the version of the script by using the `--version` flag:
-
-```bash
-python cb.py --version
-```
-
-## Error Handling
-The script will print meaningful error messages if something goes wrong, such as if a file is not found or a dependency is missing. Make sure all dependencies are installed properly before running the script.
-
-## Development and Contributions
-Feel free to fork this repository and submit pull requests for any features or bug fixes you would like to see included.
-
-## License
-This project is licensed under the MIT License.
-# Clipboard Manager (cb.py)
-
-## Description
-Clipboard Manager is a versatile Python script that allows you to quickly and easily copy the contents of one or more files or images to the system clipboard. In addition to text files, it now supports various image formats, including PNG, JPEG, BMP, and GIF. For animated GIFs, only the first frame is copied to the clipboard. This script makes use of the `pyperclip` library and `xclip` (or `xsel`), providing cross-platform clipboard access.
-
-## Requirements
-- Python 3.x
-- `pyperclip` library
-- `xclip` or `xsel` (for handling images on Linux)
-
-## Installation
-1. Ensure you have Python 3 installed. You can download it from the [official Python website](https://www.python.org/).
-2. Install the required Python libraries. You can do this using `pip`:
-
-    ```bash
-    pip install pyperclip Pillow
-    ```
-
-3. Install `xclip` (or `xsel`) for clipboard handling on Linux:
-
-    ```bash
-    sudo apt-get install xclip
-    ```
-
-    Or, if you prefer `xsel`:
-
-    ```bash
-    sudo apt-get install xsel
-    ```
-
-## Usage
-
-### Copying Text Files
-1. Clone this repository or download the `cb.py` script to your local machine.
-2. Open a terminal or command prompt in the directory containing `cb.py`.
-3. To copy the contents of one or more files to the clipboard, use the following command:
-
-    ```bash
-    python cb.py [--header] [-a|--attachment] <file_path(s)>
-    ```
-
-    - `<file_path(s)>`: Provide one or more file paths separated by spaces.
-    - `--header`: (Optional) Include a header with the filename before each file's contents.
-    - `-a` or `--attachment`: (Optional) Format the output as a Discord attachment.
-
-4. The contents of the specified file(s) will be copied to the system clipboard. If multiple file paths are provided, the script will copy the contents of each file in sequence.
-
-#### Example
-```bash
-python cb.py --header -a file1.txt file2.txt
-```
-
-### Copying Images
-1. To copy an image to the clipboard, use the same command as for text files, providing the image path:
-
-    ```bash
-    python cb.py <image_path>
-    ```
-
-    - Supported image formats: PNG, JPEG, BMP, GIF (first frame only for animated GIFs)
-
-2. The image will be copied to the system clipboard, ready to be pasted into other applications.
-
-#### Example
-```bash
-python cb.py image.png
-```
-
-### Copying from Standard Input
-1. You can also copy data from standard input by using `-` as the file path:
-
-    ```bash
-    echo "Some text" | python cb.py -
-    ```
-
-2. This can be useful for piping output from other commands into the clipboard.
-
-#### Example
-```bash
-cat somefile.txt | python cb.py -
-```
-
-### Checking the Version
-You can check the version of the script by using the `--version` flag:
-
-```bash
-python cb.py --version
-```
-
-## Error Handling
-The script will print meaningful error messages if something goes wrong, such as if a file is not found or a dependency is missing. Make sure all dependencies are installed properly before running the script.
-
-## Development and Contributions
-Feel free to fork this repository and submit pull requests for any features or bug fixes you would like to see included.
-
-## License
-This project is licensed under the MIT License.
-# Clipboard Manager (cb.py)
-
-## Description
-Clipboard Manager is a versatile Python script that allows you to quickly and easily copy the contents of one or more files or images to the system clipboard. In addition to text files, it now supports various image formats, including PNG, JPEG, BMP, and GIF. For animated GIFs, only the first frame is copied to the clipboard. This script makes use of the `pyperclip` library and `xclip` (or `xsel`), providing cross-platform clipboard access.
-
-## Requirements
-- Python 3.x
-- `pyperclip` library
-- `xclip` or `xsel` (for handling images on Linux)
-
-## Installation
-1. Ensure you have Python 3 installed. You can download it from the [official Python website](https://www.python.org/).
-2. Install the required Python libraries. You can do this using `pip`:
-
-    ```bash
-    pip install pyperclip Pillow
-    ```
-
-3. Install `xclip` (or `xsel`) for clipboard handling on Linux:
-
-    ```bash
-    sudo apt-get install xclip
-    ```
-
-    Or, if you prefer `xsel`:
-
-    ```bash
-    sudo apt-get install xsel
-    ```
-
-## Usage
-
-### Copying Text Files
-1. Clone this repository or download the `cb.py` script to your local machine.
-2. Open a terminal or command prompt in the directory containing `cb.py`.
-3. To copy the contents of one or more files to the clipboard, use the following command:
-
-    ```bash
-    python cb.py [--header] [-a|--attachment] <file_path(s)>
-    ```
-
-    - `<file_path(s)>`: Provide one or more file paths separated by spaces.
-    - `--header`: (Optional) Include a header with the filename before each file's contents.
-    - `-a` or `--attachment`: (Optional) Format the output as a Discord attachment.
-
-4. The contents of the specified file(s) will be copied to the system clipboard. If multiple file paths are provided, the script will copy the contents of each file in sequence.
-
-#### Example
-```bash
-python cb.py --header -a file1.txt file2.txt
-```
-
-### Copying Images
-1. To copy an image to the clipboard, use the same command as for text files, providing the image path:
-
-    ```bash
-    python cb.py <image_path>
-    ```
-
-    - Supported image formats: PNG, JPEG, BMP, GIF (first frame only for animated GIFs)
-
-2. The image will be copied to the system clipboard, ready to be pasted into other applications.
-
-#### Example
-```bash
-python cb.py image.png
-```
-
-### Copying from Standard Input
-1. You can also copy data from standard input by using `-` as the file path:
-
-    ```bash
-    echo "Some text" | python cb.py -
-    ```
-
-2. This can be useful for piping output from other commands into the clipboard.
-
-#### Example
-```bash
-cat somefile.txt | python cb.py -
-```
-
-### Checking the Version
-You can check the version of the script by using the `--version` flag:
-
-```bash
-python cb.py --version
-```
-
-## Error Handling
-The script will print meaningful error messages if something goes wrong, such as if a file is not found or a dependency is missing. Make sure all dependencies are installed properly before running the script.
-
-## Development and Contributions
-Feel free to fork this repository and submit pull requests for any features or bug fixes you would like to see included.
-
-## License
-This project is licensed under the MIT License.
-# Clipboard Manager (cb.py)
-
-## Description
-Clipboard Manager is a versatile Python script that allows you to quickly and easily copy the contents of one or more files or images to the system clipboard. In addition to text files, it now supports various image formats, including PNG, JPEG, BMP, and GIF. For animated GIFs, only the first frame is copied to the clipboard. This script makes use of the `pyperclip` library and `xclip` (or `xsel`), providing cross-platform clipboard access.
-
-## Requirements
-- Python 3.x
-- `pyperclip` library
-- `xclip` or `xsel` (for handling images on Linux)
-
-## Installation
-1. Ensure you have Python 3 installed. You can download it from the [official Python website](https://www.python.org/).
-2. Install the required Python libraries. You can do this using `pip`:
-
-    ```bash
-    pip install pyperclip Pillow
-    ```
-
-3. Install `xclip` (or `xsel`) for clipboard handling on Linux:
-
-    ```bash
-    sudo apt-get install xclip
-    ```
-
-    Or, if you prefer `xsel`:
-
-    ```bash
-    sudo apt-get install xsel
-    ```
-
-## Usage
-
-### Copying Text Files
-1. Clone this repository or download the `cb.py` script to your local machine.
-2. Open a terminal or command prompt in the directory containing `cb.py`.
-3. To copy the contents of one or more files to the clipboard, use the following command:
-
-    ```bash
-    python cb.py [--header] [-a|--attachment] <file_path(s)>
-    ```
-
-    - `<file_path(s)>`: Provide one or more file paths separated by spaces.
-    - `--header`: (Optional) Include a header with the filename before each file's contents.
-    - `-a` or `--attachment`: (Optional) Format the output as a Discord attachment.
-
-4. The contents of the specified file(s) will be copied to the system clipboard. If multiple file paths are provided, the script will copy the contents of each file in sequence.
-
-#### Example
-```bash
-python cb.py --header -a file1.txt file2.txt
-```
-
-### Copying Images
-1. To copy an image to the clipboard, use the same command as for text files, providing the image path:
-
-    ```bash
-    python cb.py <image_path>
-    ```
-
-    - Supported image formats: PNG, JPEG, BMP, GIF (first frame only for animated GIFs)
-
-2. The image will be copied to the system clipboard, ready to be pasted into other applications.
-
-#### Example
-```bash
-python cb.py image.png
-```
-
-### Copying from Standard Input
-1. You can also copy data from standard input by using `-` as the file path:
-
-    ```bash
-    echo "Some text" | python cb.py -
-    ```
-
-2. This can be useful for piping output from other commands into the clipboard.
-
-#### Example
-```bash
-cat somefile.txt | python cb.py -
-```
-
-### Checking the Version
-You can check the version of the script by using the `--version` flag:
-
-```bash
-python cb.py --version
-```
-
-## Error Handling
-The script will print meaningful error messages if something goes wrong, such as if a file is not found or a dependency is missing. Make sure all dependencies are installed properly before running the script.
-
-## Development and Contributions
-Feel free to fork this repository and submit pull requests for any features or bug fixes you would like to see included.
-
-## License
-This project is licensed under the MIT License.
-# Clipboard Manager (cb.py)
-
-## Description
-Clipboard Manager is a versatile Python script that allows you to quickly and easily copy the contents of one or more files or images to the system clipboard. In addition to text files, it now supports various image formats, including PNG, JPEG, BMP, and GIF. For animated GIFs, only the first frame is copied to the clipboard. This script makes use of the `pyperclip` library and `xclip` (or `xsel`), providing cross-platform clipboard access.
-
-## Requirements
-- Python 3.x
-- `pyperclip` library
-- `xclip` or `xsel` (for handling images on Linux)
-
-## Installation
-1. Ensure you have Python 3 installed. You can download it from the [official Python website](https://www.python.org/).
-2. Install the required Python libraries. You can do this using `pip`:
-
-    ```bash
-    pip install pyperclip Pillow
-    ```
-
-3. Install `xclip` (or `xsel`) for clipboard handling on Linux:
-
-    ```bash
-    sudo apt-get install xclip
-    ```
-
-    Or, if you prefer `xsel`:
-
-    ```bash
-    sudo apt-get install xsel
-    ```
-
-## Usage
-
-### Copying Text Files
-1. Clone this repository or download the `cb.py` script to your local machine.
-2. Open a terminal or command prompt in the directory containing `cb.py`.
-3. To copy the contents of one or more files to the clipboard, use the following command:
-
-    ```bash
-    python cb.py [--header] [-a|--attachment] <file_path(s)>
-    ```
-
-    - `<file_path(s)>`: Provide one or more file paths separated by spaces.
-    - `--header`: (Optional) Include a header with the filename before each file's contents.
-    - `-a` or `--attachment`: (Optional) Format the output as a Discord attachment.
-
-4. The contents of the specified file(s) will be copied to the system clipboard. If multiple file paths are provided, the script will copy the contents of each file in sequence.
-
-#### Example
-```bash
-python cb.py --header -a file1.txt file2.txt
-```
-
-### Copying Images
-1. To copy an image to the clipboard, use the same command as for text files, providing the image path:
-
-    ```bash
-    python cb.py <image_path>
-    ```
-
-    - Supported image formats: PNG, JPEG, BMP, GIF (first frame only for animated GIFs)
-
-2. The image will be copied to the system clipboard, ready to be pasted into other applications.
-
-#### Example
-```bash
-python cb.py image.png
-```
-
-### Copying from Standard Input
-1. You can also copy data from standard input by using `-` as the file path:
-
-    ```bash
-    echo "Some text" | python cb.py -
-    ```
-
-2. This can be useful for piping output from other commands into the clipboard.
-
-#### Example
-```bash
-cat somefile.txt | python cb.py -
-```
-
-### Checking the Version
-You can check the version of the script by using the `--version` flag:
-
-```bash
-python cb.py --version
-```
-
-## Error Handling
-The script will print meaningful error messages if something goes wrong, such as if a file is not found or a dependency is missing. Make sure all dependencies are installed properly before running the script.
-
-## Development and Contributions
-Feel free to fork this repository and submit pull requests for any features or bug fixes you would like to see included.
-
-## License
-This project is licensed under the MIT License.
-# Clipboard Manager (cb.py)
-
-## Description
-Clipboard Manager is a versatile Python script that allows you to quickly and easily copy the contents of one or more files or images to the system clipboard. In addition to text files, it now supports various image formats, including PNG, JPEG, BMP, and GIF. For animated GIFs, only the first frame is copied to the clipboard. This script makes use of the `pyperclip` library and `xclip` (or `xsel`), providing cross-platform clipboard access.
-
-## Requirements
-- Python 3.x
-- `pyperclip` library
-- `xclip` or `xsel` (for handling images on Linux)
-
-## Installation
-1. Ensure you have Python 3 installed. You can download it from the [official Python website](https://www.python.org/).
-2. Install the required Python libraries. You can do this using `pip`:
-
-    ```bash
-    pip install pyperclip Pillow
->>>>>>> f1822c1c
-    ```
-
-3. Install `xclip` (or `xsel`) for clipboard handling on Linux:
-
-    ```bash
-    sudo apt-get install xclip
-    ```
-
-    Or, if you prefer `xsel`:
-
-    ```bash
-    sudo apt-get install xsel
-    ```
-
-## Usage
-
-### Copying Text Files
-1. Clone this repository or download the `cb.py` script to your local machine.
-2. Open a terminal or command prompt in the directory containing `cb.py`.
-3. To copy the contents of one or more files to the clipboard, use the following command:
-
-    ```bash
-    python cb.py [--header] [-a|--attachment] <file_path(s)>
-    ```
-
-    - `<file_path(s)>`: Provide one or more file paths separated by spaces.
-    - `--header`: (Optional) Include a header with the filename before each file's contents.
-    - `-a` or `--attachment`: (Optional) Format the output as a Discord attachment.
-
-4. The contents of the specified file(s) will be copied to the system clipboard. If multiple file paths are provided, the script will copy the contents of each file in sequence.
-
-#### Example
-```bash
-python cb.py --header -a file1.txt file2.txt
-<<<<<<< HEAD
 Copying Images
 To copy an image to the clipboard, use the same command as for text files, providing the image path:
-=======
-```
-
-### Copying Images
-1. To copy an image to the clipboard, use the same command as for text files, providing the image path:
->>>>>>> f1822c1c
 
 python cb.py <image_path>
 Supported image formats: PNG, JPEG, BMP, GIF (first frame only for animated GIFs)
+
 The image will be copied to the system clipboard, ready to be pasted into other applications.
 
 Example
@@ -2812,11 +74,11 @@
 Copying from Standard Input
 You can also copy data from standard input by using - as the file path:
 
-echo "Some text" | python cb.py
+echo "Some text" | python cb.py -
 This can be useful for piping output from other commands into the clipboard.
 
 Example
-cat somefile.txt | python cb.py
+cat somefile.txt | python cb.py -
 Checking the Version
 You can check the version of the script by using the --version flag:
 
@@ -2839,48 +101,9 @@
 python cb.py images/logo.png
 Using Standard Input: Copy text piped from another command.
 
-cat notes.txt | python cb.py
+cat notes.txt | python cb.py -
 Development and Contributions
 Feel free to fork this repository and submit pull requests for any features or bug fixes you would like to see included.
 
-<<<<<<< HEAD
 License
-This project is licensed under the MIT License. See the LICENSE file for details.
-=======
-2. The image will be copied to the system clipboard, ready to be pasted into other applications.
-
-#### Example
-```bash
-python cb.py image.png
-```
-
-### Copying from Standard Input
-1. You can also copy data from standard input by using `-` as the file path:
-
-    ```bash
-    echo "Some text" | python cb.py -
-    ```
-
-2. This can be useful for piping output from other commands into the clipboard.
-
-#### Example
-```bash
-cat somefile.txt | python cb.py -
-```
-
-### Checking the Version
-You can check the version of the script by using the `--version` flag:
-
-```bash
-python cb.py --version
-```
-
-## Error Handling
-The script will print meaningful error messages if something goes wrong, such as if a file is not found or a dependency is missing. Make sure all dependencies are installed properly before running the script.
-
-## Development and Contributions
-Feel free to fork this repository and submit pull requests for any features or bug fixes you would like to see included.
-
-## License
-This project is licensed under the MIT License.
->>>>>>> f1822c1c
+This project is licensed under the MIT License. See the LICENSE file for details.